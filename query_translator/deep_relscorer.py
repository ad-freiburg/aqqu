--- conflicted
+++ resolved
@@ -64,21 +64,6 @@
         logdir = config_options.get('DeepRelScorer',
                                     'logdir')
         return DeepCNNAqquRelScorer(logdir, embeddings_file)
-
-    @staticmethod
-    def init_from_config(name, load_embeddings=True):
-        """
-        Return an instance with options parsed by a config parser.
-        :param config_options:
-        :return:
-        """
-        config_options = globals.config
-        embedding_file = None
-        if load_embeddings:
-            embeddings_file = config_options.get('DeepRelScorer',
-                                                 'max-entites-per-tokens')
-
-        return DeepCNNAqquRelScorer(name, embedding_file)
 
     def extract_vectors(self, gensim_model_fname):
         """Extract vectors from gensim model and add UNK/PAD vectors.
@@ -329,11 +314,6 @@
                     #                             global_step=self.global_step)
                     train_op = optimizer.minimize(self.loss)
 
-<<<<<<< HEAD
-                    #self.sess.run(tf.initialize_all_variables())
-                    self.sess.run(tf.global_variables_initializer())
-                    self.saver = tf.train.Saver()
-=======
                     if not extend_model:
                         self.sess.run(tf.global_variables_initializer())
                     else:
@@ -342,7 +322,6 @@
                         # kill those references
                         new_vars, old_vars = None, None
                     self.saver = tf.train.Saver(save_relative_paths=True)
->>>>>>> bc3232aa
                     tf.set_random_seed(42)
 
                     def run_dev_batches(dev_features, dev_qids, dev_f1, dev_train,
@@ -581,14 +560,10 @@
 
     def score(self, candidate):
         from .ranker import RankScore
-<<<<<<< HEAD
-        words, rel_features = self.create_batch_features([candidate])
-=======
         words, rel_features = self.create_batch_features([(
             feature_extraction.get_query_text_tokens(candidate),
             candidate.get_relation_names()
             )])
->>>>>>> bc3232aa
         feed_dict = {
             self.input_s: words,
             self.input_r: rel_features,
@@ -711,13 +686,8 @@
 
         # Combine all the pooled features
         num_filters_total = num_filters * len(filter_sizes)
-<<<<<<< HEAD
-        self.h_pool = tf.concat(pooled_outputs, 3)
-        self.h_pool_flat = tf.reshape(self.h_pool, [-1, num_filters_total])
-=======
         q_h_pool = tf.concat(pooled_outputs, 3)
         q_h_pool_flat = tf.reshape(q_h_pool, [-1, num_filters_total])
->>>>>>> bc3232aa
 
         # Convolution layers for relations, one conv-maxpool per filter size
         pooled_outputs = []
@@ -782,86 +752,6 @@
 
         a_r = None
         with tf.name_scope("dense_r"):
-<<<<<<< HEAD
-            W = tf.Variable(
-                tf.truncated_normal([n_hidden_nodes_r, n_hidden_nodes_1],
-                                    stddev=0.1, seed=234), name="W")
-            self.W_2 = W
-            b = tf.Variable(tf.constant(0.1, shape=[n_hidden_nodes_1]),
-                            name="b")
-            self.h_2 = tf.nn.xw_plus_b(self.a_3, W, b, name="h_2")
-            self.a_2 = tf.nn.elu(self.h_2)
-
-        #with tf.name_scope("dense2"):
-        #    W = tf.Variable(tf.truncated_normal([n_hidden_nodes_1, n_hidden_nodes_2],
-        #                                        stddev=0.1), name="W")
-        #    b = tf.Variable(tf.constant(0.1, shape=[n_hidden_nodes_2]), name="b")
-        #    self.h_2 = tf.nn.xw_plus_b(self.a_1, W, b, name="h_2")
-        #    self.a_2 = tf.nn.relu(self.h_2)
-
-
-        #with tf.name_scope("dense3"):
-        #    W = tf.Variable(tf.truncated_normal([n_hidden_nodes_2, n_hidden_nodes_3],
-        #                                        stddev=0.1), name="W")
-        #    b = tf.Variable(tf.constant(0.1, shape=[n_hidden_nodes_3]), name="b")
-        #    self.h_3 = tf.nn.xw_plus_b(self.a_2, W, b, name="h_3")
-        #    self.a_3 = tf.nn.relu(self.h_3)
-
-        # Final (unnormalized) scores and predictions
-
-
-        #with tf.name_scope("output"):
-        #    W = tf.Variable(tf.truncated_normal([n_hidden_nodes_1, num_classes],
-        #                                        stddev=0.1, seed=234), name="W")
-        #    self.W_o = W
-        #    b = tf.Variable(tf.constant(0.1, shape=[num_classes]), name="b")
-        #    #W = tf.clip_by_norm(W, 3)
-        #    self.scores = tf.nn.xw_plus_b(self.a_1, W, b, name="scores")
-        #    self.probs = tf.nn.sigmoid(self.scores)
-
-
-        #norm_a_1 = tf.sqrt(tf.reduce_sum(tf.square(self.a_1), 1, keep_dims=True))
-        #norm_a_2 = tf.sqrt(tf.reduce_sum(tf.square(self.a_2), 1, keep_dims=True))
-        #a_1 = self.a_1 / n
-        #a_2 = self.a_2 /norm_a_1
-        a_1 = tf.nn.l2_normalize(self.a_1, 1)
-        a_2 = tf.nn.l2_normalize(self.a_2, 1)
-        scores = tf.multiply(a_1, a_2)
-        self.scores = tf.reduce_sum(scores, 1, keep_dims=True)
-        #self.scores = tf.exp(- tf.reduce_sum(tf.abs(a_1 - a_2), 1, keep_dims=True))
-        #self.scores = scores
-        self.probs = self.scores
-
-        #correct_score = self.scores[0, :]
-        #wrong_scores = self.scores[1:, :]
-
-        def get_rank(correct_score, wrong_scores):
-            rank = tf.reduce_sum(tf.cast(tf.greater(tf.add(wrong_scores, self.margin),
-                                                    correct_score),
-                                         tf.float32))
-            # Above behaves weird (negative rank) if wrong_scores is empty
-            rank = tf.maximum(0.0, rank)
-            return rank
-
-        def rank_loss(rank):
-            #return tf.cast(rank, tf.float32)
-            rank_int = tf.cast(rank, tf.int32)
-            a = tf.cast(tf.range(1, limit=rank_int + 1), tf.float32)
-            ones = tf.ones_like(a, dtype=tf.float32)
-            l = tf.reduce_sum(tf.div(ones, a), name="rank_loss")
-            return l
-            #loss = 0
-            #for j in range(rank[0]):
-            #    loss += 1/j
-            #return loss
-
-        #rank = get_rank(correct_score, wrong_scores)
-        #r_loss = rank_loss(rank)
-
-        #self.weighted_logits = tf.mul(self.scores, self.weight_y)
-
-        # CalculateMean cross-entropy loss
-=======
             W_r = tf.Variable(tf.truncated_normal([pooled_width,
                                                    n_hidden_nodes_1],
                                                   stddev=0.1,
@@ -874,7 +764,6 @@
             a_r = tf.nn.elu(h_r)
 
         # Calculate contrastive cosine similarity loss
->>>>>>> bc3232aa
         with tf.name_scope("loss"):
             a_q = tf.nn.l2_normalize(a_q, 1, name='normalize_q')
             a_r = tf.nn.l2_normalize(a_r, 1, name='normalize_r')
