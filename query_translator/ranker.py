--- conflicted
+++ resolved
@@ -9,21 +9,13 @@
 import math
 import time
 import logging
-<<<<<<< HEAD
 from itertools import chain
 from . import translator
-=======
-import copy
-import translator
->>>>>>> 0968927f
 import random
 import globals
 import numpy as np
-import data
-import itertools
 from random import Random
 from sklearn import utils
-from functools import partial
 from sklearn import metrics
 from sklearn.feature_selection import SelectKBest, chi2, SelectPercentile
 from sklearn.externals import joblib
@@ -36,24 +28,16 @@
 from sklearn.feature_extraction import DictVectorizer
 from sklearn.preprocessing import StandardScaler, LabelEncoder, \
     Normalizer, MinMaxScaler
-<<<<<<< HEAD
 from .evaluation import EvaluationQuery, EvaluationCandidate
 from query_translator.oracle import EntityOracle
-from .features import FeatureExtractor
-=======
-from evaluation import EvaluationQuery, EvaluationCandidate
-from query_translator.ds_relscorer import DeepCNNAqquDSScorer
-from query_translator.oracle import EntityOracle
-import feature_extraction as f_ext
->>>>>>> 0968927f
+from . import feature_extraction as f_ext
 from sklearn.feature_extraction.text import CountVectorizer
 from sklearn.pipeline import FeatureUnion
 from sklearn.model_selection import KFold, GridSearchCV, ParameterGrid
 from sklearn.metrics import classification_report
-from deep_relscorer import DeepCNNAqquRelScorer
+from .deep_relscorer import DeepCNNAqquRelScorer
 import xgboost as xgb
 from sklearn import utils
-
 
 RANDOM_SHUFFLE = 0.3
 
@@ -205,7 +189,7 @@
                  top_ngram_percentile=5,
                  rel_regularization_C=None,
                  load_ds_model=False,
-                 learn_deep_rel_model=True,
+                 learn_deep_rel_model=False,
                  **kwargs):
         MLModel.__init__(self, name, train_dataset)
         Ranker.__init__(self, name, **kwargs)
@@ -474,7 +458,7 @@
         self.model = xgb_decision_tree
         fscores = self.model.get_fscore()
         fimp = []
-        for name, score in fscores.iteritems():
+        for name, score in fscores.items():
             index = int(name[1:])
             fimp.append((score, pair_dict_vec.feature_names_[index]))
         print(sorted(fimp, reverse=True))
@@ -686,7 +670,7 @@
         s_rk = sorted(rk, key=lambda x: x[1], reverse=True)
         return [x[0] for x in s_rk]
 
-    def rank_query_candidates(self, query_candidates, key = lambda x: x):
+    def rank_query_candidates(self, query_candidates, key=lambda x: x):
         """Rank query candidates by scoring and then sorting them.
 
         :param query_candidates:
@@ -702,19 +686,6 @@
         start = time.time()
         # Extract features from all candidates and create matrix
         candidates = [key(q) for q in query_candidates]
-<<<<<<< HEAD
-        self._precompute_cmp(candidates)
-        ranked_candidates = sorted(query_candidates,
-                                   key=Compare2Key(key, self.compare_pair),
-                                   reverse=True)
-        self.cmp_cache = dict()
-        if len(query_candidates) > 0:
-            duration = (time.time() - start) * 1000
-            logger.debug(
-                "Sorting %s candidates took %s ms. %s ms per candidate" %
-                (len(query_candidates), duration,
-                 float(duration) / len(query_candidates)))
-=======
         features = f_ext.extract_features(candidates,
                                           rel_score_model=self.relation_scorer,
                                           deep_rel_score_model=self.deep_relation_scorer,
@@ -734,7 +705,6 @@
                                                      features)
         duration = (time.time() - start) * 1000
         logger.debug("Ranked candidates in %s ms" % (duration))
->>>>>>> 0968927f
         return ranked_candidates
 
     def prune_candidates(self, query_candidates, features):
@@ -1180,7 +1150,8 @@
             candidate = key(qc)
             candidate.rank_score = self.score(candidate)
         ranked_candidates = sorted(query_candidates,
-                                   key=Compare2Key(key, self.compare),
+                                   key=key,
+                                   cmp=self.compare,
                                    reverse=True)
         return ranked_candidates
 
@@ -1260,7 +1231,7 @@
                     s *= 0.1
                     if t not in matched_tokens or matched_tokens[t] < s:
                         matched_tokens[t] = s
-            if rm.cardinality != -1: # this was rm.cardinality > 0 but it was a tuple?!?
+            if rm.cardinality > 0:
                 # Number of facts in the relation (like in FreebaseEasy).
                 cardinality = rm.cardinality[0]
         rm_token_score = sum(matched_tokens.values())
@@ -1302,20 +1273,20 @@
 
         # Sum of literal matches and their coverage (see below for an
         # explanation of each). More of this sum is always better.
-        tmp = (x_ent_lit + x_rel_lit + x.coverage) - \
-                  (y_ent_lit + y_rel_lit + y.coverage)
+        tmp = cmp(x_ent_lit + x_rel_lit + x.coverage,
+                  y_ent_lit + y_rel_lit + y.coverage)
         if tmp != 0:
             return tmp
 
         # Literal matches (each entity / relation match counts as one
         #  in num_lit). More of these is always better.
-        tmp = (x_ent_lit + x_rel_lit) - (y_ent_lit + y_rel_lit)
+        tmp = cmp(x_ent_lit + x_rel_lit, y_ent_lit + y_rel_lit)
         if tmp != 0:
             return tmp
 
         # Coverage of literal matches (number of questions words covered). More
         # of these is always better, if equal number of literal matches.
-        tmp = x.coverage - y.coverage
+        tmp = cmp(x.coverage, y.coverage)
         if tmp != 0:
             return tmp
 
@@ -1326,7 +1297,7 @@
         y_coverage_weak = y.cover_card - y.coverage
         assert x_coverage_weak >= 0
         assert y_coverage_weak >= 0
-        tmp = x_coverage_weak - y_coverage_weak
+        tmp = cmp(x_coverage_weak, y_coverage_weak)
         if tmp != 0:
             return tmp
 
@@ -1371,10 +1342,7 @@
                          x_rel_key_2, x_res_size)
                 y_key = (y_pop_key, y_med_key, y_score, y_rel_key_1,
                          y_rel_key_2, y_res_size)
-                if x_key < y_key:
-                    return -1
-                else:
-                    return 1
+                return cmp(x_key, y_key)
 
             # CASE 1.2: no literal entity matches and no literal
             # relation matches.
@@ -1385,10 +1353,7 @@
                          x_rel_key_2, x_res_size)
                 y_key = (y_score, y.entity_popularity, y_med_key, y_rel_key_1,
                          y_rel_key_2, y_res_size)
-                if x_key < y_key:
-                    return -1
-                else:
-                    return 1
+                return cmp(x_key, y_key)
 
         # CASE 2: different number of literal entity matches and literal
         # relation matches.
@@ -1398,10 +1363,7 @@
                      x_rel_key_2, x_res_size)
             y_key = (y_score, y.entity_popularity, y_med_key, y_rel_key_1,
                      y_rel_key_2, y_res_size)
-            if x_key < y_key:
-                return -1
-            else:
-                return 1
+            return cmp(x_key, y_key)
 
 
 def get_top_chi2_candidate_ngrams(queries, f_extract, percentile):
@@ -1437,7 +1399,7 @@
                 correct_cands_index.add(i)
         if correct_cands_index:
             n_candidates = len(candidates)
-            sample_size = n_candidates // 2
+            sample_size = n_candidates / 2
             if sample_size < 200:
                 sample_size = min(200, n_candidates)
             sample_candidates_index = random.sample(range(n_candidates), sample_size)
@@ -1604,7 +1566,7 @@
     :param features_b:
     :return:
     """
-    keys = set(chain(features_a.keys(), features_b.keys()))
+    keys = set(features_a.keys() + features_b.keys())
     diff = dict()
     for k in keys:
         v_a = features_a.get(k, 0.0)
