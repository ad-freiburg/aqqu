"""
Classes for scoring and ranking query candidates.

Copyright 2015, University of Freiburg.

Elmar Haussmann <haussmann@cs.uni-freiburg.de>

"""
import math
import time
import copy
import logging
import itertools
from . import translator
from .deep_relscorer import DeepCNNAqquRelScorer
import random
import globals
import numpy as np
from functools import partial
from random import Random
from sklearn import utils
from sklearn import metrics
from sklearn.feature_selection import SelectKBest, chi2, SelectPercentile
from sklearn.externals import joblib
from sklearn.metrics import classification_report
from sklearn.ensemble import RandomForestClassifier, AdaBoostClassifier, \
    AdaBoostRegressor, RandomForestRegressor, ExtraTreesClassifier
from sklearn import pipeline
from sklearn.linear_model import SGDClassifier, SGDRegressor, \
    LogisticRegressionCV, LogisticRegression
from sklearn.feature_extraction import DictVectorizer
from sklearn.preprocessing import StandardScaler, LabelEncoder, \
    Normalizer, MinMaxScaler
from .evaluation import EvaluationQuery, EvaluationCandidate
from . import feature_extraction as f_ext
from entity_linker.entity_linker import EntityLinker
from entity_linker.entity_linker_qlever import EntityLinkerQlever
from entity_linker.entity_oracle import EntityOracle
from sklearn.feature_extraction.text import CountVectorizer
from sklearn.pipeline import FeatureUnion
from sklearn.model_selection import KFold, GridSearchCV


RANDOM_SHUFFLE = 0.3

logger = logging.getLogger(__name__)

def Compare2Key(key_func, cmp_func):
    # TODO(schnelle) We should find a refactoring where candidates
    # know how to compare to each other
    """Convert a cmp= function and a key= into a key= function"""
    class K(object):
        __slots__ = ['obj']
        def __init__(self, obj, *args):
            self.obj = obj
        def __lt__(self, other):
            return cmp_func(key_func(self.obj), key_func(other.obj)) < 0
        def __gt__(self, other):
            return cmp_func(key_func(self.obj), key_func(other.obj)) > 0
        def __eq__(self, other):
            return cmp_func(key_func(self.obj), key_func(other.obj)) == 0
        def __le__(self, other):
            return cmp_func(key_func(self.obj), key_func(other.obj)) <= 0
        def __ge__(self, other):
            return cmp_func(key_func(self.obj), key_func(other.obj)) >= 0
        def __ne__(self, other):
            return cmp_func(key_func(self.obj), key_func(other.obj)) != 0
    return K

class RankScore(object):
    """A simple score for each candidate.
    """

    def __init__(self, score):
        self.score = score

    def as_string(self):
        return "%s" % self.score

class RankerParameters(object):
    """A class that holds parameters for the ranker."""

    def __init__(self):
        self.relation_oracle = None
        # When generating candidates, restrict them to the
        # deterimined answer type.
        self.restrict_answer_type = True
        # When matching candidates, require that relations
        # match in some way in the question.
        self.require_relation_match = True
        # Class of the EntityLinker to use
        # one of [EntityLinker, EntityLinkerQlever, EntityOracle]
        self.entity_linker_class = None
        # Path to file containing EntityOracle data,
        # ignored by all other EntityLinkers
        self.entity_oracle_file = None


    def get_suffix(self):
        """Return a suffix string for the selected parameters.

        :type parameters RankerParameters
        :param parameters:
        :return:
        """
        suffix = ""
        if self.entity_linker_class == EntityOracle:
            suffix += "_eo"
        elif self.entity_linker_class == EntityLinkerQlever:
            suffix += "_eql"

        if not self.require_relation_match:
            suffix += "_arm"
        if not self.restrict_answer_type:
            suffix += "_atm"
        return suffix


class Ranker(object):
    """Superclass for rankers.

    The default is to compute a score for each candidate
    and rank by that score."""

    def __init__(self,
                 name,
                 entity_linker_class=EntityLinker,
                 entity_oracle_file=None,
                 entity_linker_qlever=True,
                 all_relations_match=True,
                 all_types_match=True):
        self.name = name
        self.parameters = RankerParameters()
        self.parameters.entity_linker_class = entity_linker_class
        self.parameters.entity_oracle_file = entity_oracle_file
        self.parameters.require_relation_match = not all_relations_match
        self.parameters.restrict_answer_type = not all_types_match

    def get_parameters(self):
        """Return the parameters of the ranker.

        :rtype TranslatorParameters
        :return:
        """
        return self.parameters

    def score(self, candidate):
        """Score each candidate.

        :param candidate:
        :return:
        """
        raise NotImplementedError

    def compare(self, x_candidate, y_candidate):
        """Just compare the ranking scores.

        :param x_candidate:
        :param y_candidate:
        :return:
        """
        x_score = x_candidate.rank_score.score
        y_score = y_candidate.rank_score.score
        return x_score - y_score

    def rank_query_candidates(self, query_candidates, key=lambda x: x):
        """Rank query candidates by scoring and then sorting them.

        :param query_candidates:
        :return:
        """
        query_candidates = shuffle_candidates(query_candidates, key)
        for qc in query_candidates:
            candidate = key(qc)
            candidate.rank_score = self.score(candidate)
        ranked_candidates = sorted(query_candidates,
                                   key=Compare2Key(key, self.compare),
                                   reverse=True)
        return ranked_candidates


class MLModel(object):
    """Superclass for machine learning based scorer."""

    def __init__(self, name, train_dataset):
        self.name = name
        self.train_dataset = train_dataset

    def get_model_filename(self):
        """Return the model file name."""
        model_filename = self.get_model_name()
        model_base_dir = globals.config.get('Ranker', 'model-dir')
        model_file = "%s/%s.model" % (model_base_dir, model_filename)
        return model_file

    def get_model_name(self):
        """Return the model name."""
        if hasattr(self, "get_parameters"):
            param_suffix = self.get_parameters().get_suffix()
        else:
            param_suffix = ""
        if self.train_dataset is not None:
            model_filename = "%s_%s%s" % (self.name,
                                          self.train_dataset,
                                          param_suffix)
        else:
            model_filename = "%s%s" % (self.name,
                                       param_suffix)
        return model_filename

    def print_model(self):
        """Print info about the model.

        :return:
        """
        pass


class AqquModel(MLModel, Ranker):
    """Performs a pair-wise transform to learn a ranking.

     It always compares two candidates and makes a classification decision
     using a random forest to decide which one should be ranked higher.
    """

    def score(self, candidate):
        pass

    def __init__(self, name,
                 train_dataset,
                 top_ngram_percentile=5,
                 rel_regularization_C=None,
                 load_ds_model=False,
                 learn_deep_rel_model=True,
                 **kwargs):
        MLModel.__init__(self, name, train_dataset)
        Ranker.__init__(self, name, **kwargs)
        # Note: The model is lazily loaded when score is called.
        self.model = None
        self.label_encoder = None
        self.dict_vec = None
        # The index of the correct label.
        self.correct_index = -1
        self.cmp_cache = dict()
        self.relation_scorer = None
        self.deep_relation_scorer = None
        self.ds_deep_relation_scorer = None
        self.load_ds_model = load_ds_model
        self.learn_deep_rel_model = learn_deep_rel_model
        self.pruner = None
        self.scaler = None
        self.kwargs = kwargs
        self.top_ngram_percentile = top_ngram_percentile
        self.rel_regularization_C = rel_regularization_C


    def load_model(self):
        model_file = self.get_model_filename()
        try:

            [model, label_enc, dict_vec, pair_dict_vec, scaler] \
                = joblib.load(model_file)
            self.model = model
            self.scaler = scaler
            relation_scorer = RelationNgramScorer(self.get_model_name(),
                                                  self.rel_regularization_C)
            relation_scorer.load_model()
            self.relation_scorer = relation_scorer
            if self.learn_deep_rel_model:
<<<<<<< HEAD
                rel_model = DeepCNNAqquRelScorer.init_from_config(self.get_model_name(),
                    load_embeddings=False)
                deep_relation_scorer.load_model()
                self.deep_relation_scorer = deep_relation_scorer
=======
                self.deep_relation_scorer = DeepCNNAqquRelScorer(self.get_model_name(), None)
                self.deep_relation_scorer.load_model()
>>>>>>> 19ced33e
            self.load_ds_aqqu_model()
            self.dict_vec = dict_vec
            self.pair_dict_vec = pair_dict_vec
            pruner = CandidatePruner(self.get_model_name(),
                                     dict_vec)
            pruner.load_model()
            self.pruner = pruner
            self.label_encoder = label_enc
            logger.info("Loaded scorer model from %s" % model_file)
        except IOError:
            logger.warn("Model file %s could not be loaded." % model_file)
            raise

    def load_ds_aqqu_model(self):
        if self.load_ds_model:
            ds_deep_relation_scorer = DeepCNNAqquDSScorer(None)
            ds_deep_relation_scorer.load_model()
            self.ds_deep_relation_scorer = ds_deep_relation_scorer


    def learn_rel_score_model(self, queries, ngrams_dict=None):
        rel_model = RelationNgramScorer(self.get_model_name(),
                                        self.rel_regularization_C,
                                        ngrams_dict=ngrams_dict)
        rel_model.learn_model(queries)
        return rel_model

    def learn_deep_rel_score_model(self, queries, test_queries):
        rel_model = DeepCNNAqquRelScorer.init_from_config(self.get_model_name(),
                load_embeddings=True)
        rel_model.learn_model(queries, test_queries)
        return rel_model

    def learn_prune_model(self, labels, features, dict_vec):
        prune_model = CandidatePruner(self.get_model_name(),
                                      dict_vec)
        prune_model.learn_model(labels, features)
        return prune_model

    def learn_model(self, train_queries):

        self.load_ds_aqqu_model()
        f_extract = partial(f_ext.extract_features, ds_deep_rel_score_model=self.ds_deep_relation_scorer)
        dict_vec = DictVectorizer(sparse=False)
        # Extract features for each candidate onc
        labels, features = construct_train_examples(train_queries,
                                                    f_extract,
                                                    score_threshold=.8)
        features = dict_vec.fit_transform(features)
        n_grams_dict = None
        if self.top_ngram_percentile:
            logger.info("Collecting frequent n-gram features...")
            n_grams_dict = get_top_chi2_candidate_ngrams(train_queries,
                                                         f_ext.extract_ngram_features,
                                                         percentile=self.top_ngram_percentile)
            logger.info("Collected %s n-gram features" % len(n_grams_dict))

        # Compute deep/ngram relation-score based on folds and add
        dict_vec, sub_features = self.learn_submodel_features(train_queries, dict_vec,
                                                              ngrams_dict=n_grams_dict)
        features = np.hstack([features, sub_features])
        logger.info("Training final relation scorer.")
        rel_model = self.learn_rel_score_model(train_queries, ngrams_dict=n_grams_dict)
        self.relation_scorer = rel_model
        if self.learn_deep_rel_model:
            deep_rel_model = self.learn_deep_rel_score_model(train_queries, None)
            self.deep_relation_scorer = deep_rel_model
        self.dict_vec = dict_vec
        # Pass sparse matrix + dict_vec
        self.pruner = self.learn_prune_model(labels, features, dict_vec)
        self.learn_ranking_model(train_queries, features, dict_vec)

    def learn_ranking_model(self, queries, features, dict_vec):
        # Construct pair examples from whole, pass sparse matrix + train_queries
        pair_dict_vec, pair_features, pair_labels = construct_train_pair_examples(
            queries,
            features,
            dict_vec)
        logger.info("Training tree classifier for ranking.")
        logger.info("#of labeled examples: %s" % len(pair_features))
        logger.info("#labels non-zero: %s" % sum(pair_labels))
        label_encoder = LabelEncoder()
        pair_labels = label_encoder.fit_transform(pair_labels)
        X, labels = utils.shuffle(pair_features, pair_labels, random_state=999)
        decision_tree = RandomForestClassifier(
            random_state=999,
            n_jobs=4,
            n_estimators=200)
        decision_tree.fit(X, labels)
        importances = decision_tree.feature_importances_
        indices = np.argsort(importances)[::-1]
        for f in range(X.shape[1]):
            print("%d. feature %s (%f)" % (f + 1,
                                           pair_dict_vec.feature_names_[indices[f]],
                                           importances[indices[f]]))
        logger.info("Done.")
        self.model = decision_tree
        self.pair_dict_vec = pair_dict_vec
        self.label_encoder = label_encoder

    def learn_ranking_model_new_pair(self, queries, features, dict_vec,
                                     dev_ratio=0.2):
        random.seed(123)
        np.random.seed(123)
        pair_dict_vec, pair_features, pair_labels = construct_train_pair_examples(
            queries,
            features,
            dict_vec)

        logger.info("Training tree classifier for ranking.")
        logger.info("#of labeled examples: %s" % len(pair_features))
        logger.info("#labels non-zero: %s" % sum(pair_labels))
        label_encoder = LabelEncoder()
        pair_labels = label_encoder.fit_transform(pair_labels)
        X, labels = utils.shuffle(pair_features, pair_labels, random_state=999)

        indices = []
        for q in queries:
            start = sum([len(l) for l in indices])
            indices.append(list(range(start,
                                      start + len(q.eval_candidates))))
        indices, queries = utils.shuffle(indices, queries)
        num_train = int(len(queries) * (1 - dev_ratio))
        logger.info("#train: %d" % num_train)
        train_indices = np.array([i for l in indices[:num_train] for i in l])
        dev_indices = np.array([i for l in indices[num_train:] for i in l])
        _, pair_features_train, pair_labels_train = construct_train_pair_examples(
            queries[:num_train],
            features[train_indices],
            dict_vec)
        _, pair_features_test, pair_labels_test = construct_train_pair_examples(
            queries[num_train:],
            features[dev_indices],
            dict_vec)
        dtrain = xgb.DMatrix(pair_features_train, label=pair_labels_train)
        ddev = xgb.DMatrix(pair_features_test, label=pair_labels_test)
        metric = "error"

        # Perform grid search for best parameters.
        # F917 params:
        # 'colsample_bytree': 0.7,
        # 'eval_metric': 'ndcg@3',
        # 'min_child_weight': 0.1,
        # 'subsample': 1.0,
        # 'eta': 0.3,
        # 'objective': 'rank:pairwise',
        # 'max_depth': 2,
        # 'gamma': 0
        # 'lambda': 1
        #  num_rounds:91

        # WQ params (ngram):
        # 'colsample_bytree': 0.5 (0.7),
        # 'eval_metric': 'ndcg@3',
        # 'min_child_weight': 1.0 (2.0),
        # 'subsample': 1.0 (0.7),
        # 'eta': 0.1,
        # 'objective': 'rank:pairwise',
        # 'max_depth': 8,
        # 'gamma': 1.0
        #  num_rounds:239 (200)
        param_grid = list(ParameterGrid({
            "objective": ["binary:logistic"],
            "eval_metric": [metric],
            "eta": [0.3],
            #"booster": ["gblinear"],
            "num_parallel_tree": [200],
            #"eta": [0.1, 0.3, 0.5, 0.8],
            #"min_child_weight": [1.0, 2.0],
            "gamma": [0.0],
            #"gamma": [0.0, 0.5, 1.0],
            "num_boost_round": [1],
            "subsample": [0.5],
            #"colsample_bytree": [1.0, 0.5],
            "colsample_bytree": [0.7],
            #"lambda": [1.0, 10.0, 100.0],
            #"lambda": [0.0, 1.0, 10.0],
            "max_depth": [6],
            "silent": [1]}))
        best_score = 0.0
        best_params = None
        num_rounds = 0
        for i, params in enumerate(param_grid):
            logger.info("Testing parameters %d/%d: %s" % (i + 1,
                                                          len(param_grid),
                                                          str(params)))
            eval_results = {}
            model = xgb.train(params, dtrain, params["num_boost_round"],
                              evals=[(dtrain, "train"), (ddev, "dev")],
                              evals_result=eval_results,
                              #early_stopping_rounds=20,
                              verbose_eval=True)
            last_score = 1 - float(eval_results["dev"][metric][-1])
            logger.info("%s: %s" % (metric, last_score))
            #last_score = model.best_score
            if last_score > best_score:
                best_score = last_score
                best_params = params
                #num_rounds = model.best_iteration
                num_rounds = params["num_boost_round"]
                best_model = model
        logger.info(
            "Best score, %s, best parameters: %s, num_rounds:%d" % (best_score,
                                                                    best_params,
                                                                    num_rounds))
        decision_tree = RandomForestClassifier(class_weight='balanced',
                                               random_state=999,
                                               n_jobs=6,
                                               n_estimators=100)
        #decision_tree.fit(pair_features_train, pair_labels_train)
        #print(decision_tree.score(pair_features_test, pair_labels_test))
        logger.info("Training final ranking model with best parameters.")
        #decision_tree = xgb.XGBClassifier(objective=best_params["objective"],
        #                                  learning_rate=best_params["eta"],
        #                                  n_estimators=best_params["num_boost_round"],
        #                                  max_depth=best_params["max_depth"],
        #                                  reg_alpha=best_params["lambda"])
        #decision_tree.fit(X, labels)
        dalltrain = xgb.DMatrix(X, label=labels)
        xgb_decision_tree = xgb.train(best_params, dalltrain, num_rounds)
        #print(xgb.cv(best_params, dalltrain, num_rounds, 3))
        logger.info("Done.")
        self.model = xgb_decision_tree
        fscores = self.model.get_fscore()
        fimp = []
        for name, score in fscores.items():
            index = int(name[1:])
            fimp.append((score, pair_dict_vec.feature_names_[index]))
        print(sorted(fimp, reverse=True))
        print(X[0])
        self.pair_dict_vec = pair_dict_vec
        self.label_encoder = label_encoder


    def learn_ranking_model_new(self, queries, features, dict_vec,
                                dev_ratio=0.2):
        random.seed(123)
        np.random.seed(123)
        def f1_to_relevance(f1):
            if f1 > 0.8:
                return 2
            elif f1 > 0.6:
                return 1
            elif f1 > 0.4:
                return 0
            elif f1 > 0.1:
                return 0
            else:
                return 0

        indices = []
        relevance_scores = []
        for q in queries:
            start = sum([len(l) for l in indices])
            indices.append(list(range(start,
                                      start + len(q.eval_candidates))))
            candidates = [x.query_candidate for x in q.eval_candidates]
            for j, c in enumerate(candidates):
                f1 = q.eval_candidates[j].evaluation_result.f1
                relevance_scores.append(f1_to_relevance(f1))
        relevance_scores = np.array(relevance_scores)
        all_groups = [len(l) for l in indices]

        indices, queries = utils.shuffle(indices, queries)
        #re_features = features[np.array([i for l in indices for i in l])]
        #re_relevance_scores = relevance_scores[np.array([i for l in indices for i in l])]
        groups = [len(l) for l in indices]
        num_train = int(len(queries) * (1 - dev_ratio))
        train_indices = np.array([i for l in indices[:num_train] for i in l])
        dev_indices = np.array([i for l in indices[num_train:] for i in l])
        X_train = features[train_indices]
        labels_train = relevance_scores[train_indices]
        X_dev = features[dev_indices]
        labels_dev = relevance_scores[dev_indices]
        dtrain = xgb.DMatrix(X_train, label=labels_train)
        dtrain.set_group(groups[:num_train])
        ddev = xgb.DMatrix(X_dev, label=labels_dev)
        ddev.set_group(groups[num_train:])
        metric = "ndcg@1-"

        logger.info("#train queries: %d" % sum(labels_train))
        logger.info("#dev queries: %d" % sum(labels_dev))

        # Perform grid search for best parameters.
        #     "objective": ["rank:ndcg"],
        #     "eval_metric": [metric],
        #     "eta": [0.3],
        #     "min_child_weight": [0.1],
        #     "gamma": [0.5],
        #     "num_boost_round": [100],
        #     "subsample": [1.0],
        #     "colsample_bytree": [1.0,],
        #     "lambda": [10.0],
        #     "max_depth": [8],

        # WQ params (ngram):
        # 'colsample_bytree': 0.5 (0.7),
        # 'eval_metric': 'ndcg@3',
        # 'min_child_weight': 1.0 (2.0),
        # 'subsample': 1.0 (0.7),
        # 'eta': 0.1,
        # 'objective': 'rank:pairwise',
        # 'max_depth': 8,
        # 'gamma': 1.0
        #  num_rounds:239 (200)
        param_grid = list(grid_search.ParameterGrid({
            "objective": ["rank:map"],
            "eval_metric": [metric],
            "eta": [0.1, 0.2, 0.3],
            #"num_parallel_tree": [5],
            #"eta": [0.1, 0.3, 0.5, 0.8],
            "min_child_weight": [2.0],
            #"gamma": [0.0, 0.5, 1.0],
            "gamma": [1.0],
            "num_boost_round": [200],
            "subsample": [.75],
            "colsample_bytree": [.75],
            #"colsample_bytree": [0.7],
            #"lambda": [1.0, 10.0, 100.0],
            "lambda": [10.0],
            "max_depth": [10],
            "silent": [1]}))
        best_score = 0.0
        best_params = None
        num_rounds = 400
        for i, params in enumerate(param_grid):
            logger.info("Testing parameters %d/%d: %s" % (i + 1,
                                                          len(param_grid),
                                                          str(params)))
            eval_results = {}
            model = xgb.train(params, dtrain, params["num_boost_round"],
                              evals=[(dtrain, "train"), (ddev, "dev")],
                              evals_result=eval_results,
                              #early_stopping_rounds=20,
                              verbose_eval=True)
            last_score = eval_results["dev"][metric][-1]
            logger.info("%s: %s" % (metric, last_score))
            #last_score = model.best_score
            if last_score > best_score:
                best_score = last_score
                best_params = params
                #num_rounds = model.best_iteration + 20
                num_rounds = params["num_boost_round"]
        logger.info(
            "Best score, %s, best parameters: %s, num_rounds:%d" % (best_score,
                                                                    best_params,
                                                                    num_rounds))
        # Train final model.
        dtrain_all = xgb.DMatrix(features, label=relevance_scores)
        dtrain_all.set_group(all_groups)
        xgb_decision_tree = xgb.train(best_params, dtrain_all, num_rounds,
                                      evals=[(dtrain, "train"), (ddev, "dev")],
                                      verbose_eval=True)
        # decision_tree = clf.best_estimator_
        #print(decision_tree.feature_importances_)
        logger.info("Done.")
        label_encoder = LabelEncoder()
        self.label_encoder = label_encoder
        self.model = xgb_decision_tree
        self.pair_dict_vec = dict_vec


    def store_model(self):
        logger.info("Writing model to %s." % self.get_model_filename())
        joblib.dump([self.model, self.label_encoder,
                     self.dict_vec, self.pair_dict_vec, self.scaler],
                    self.get_model_filename())
        self.relation_scorer.store_model()
        if self.learn_deep_rel_model:
            self.deep_relation_scorer.store_model()
        self.pruner.store_model()
        logger.info("Done.")

    def rank_candidates(self, candidates, features):
        """Pre-compute comparisons.

        The main overhead is calling the classification routine. Therefore,
        pre-computing all O(n^2) comparisons (which can be done with a single
        classification call) is actually faster up to a limit.

        :param candidates:
        :param max_cache_candidates:
        :return:
        """
        if not self.model:
            self.load_model()
        start = time.time()
        num_candidates = len(candidates)
        pairs = list(itertools.combinations(range(num_candidates), 2))
        index_a = [x[0] for x in pairs]
        index_b = [x[1] for x in pairs]
        pair_index = {}
        for i, p in enumerate(pairs):
            pair_index[p] = i
        pair_features = construct_pair_features(features,
                                                np.array(index_a),
                                                np.array(index_b))
        duration = (time.time() - start) * 1000
        logger.info("Constructed %d pair features in %s ms" % (len(pair_features),
                                                                duration))

        X = pair_features
        self.model.n_jobs = 1
        start = time.time()
        #dtest = xgb.DMatrix(X)
        p = self.model.predict(X)
        #p = np.round(p)
        duration = (time.time() - start) * 1000
        logger.info("Predict for %s took %s ms" % (len(pairs), duration))
        #c = p
        c = self.label_encoder.inverse_transform(p)
        start = time.time()
        def compare_pair(i, j):
            if (i, j) in pair_index:
               predict = c[pair_index[(i, j)]]
            else:
                # We only compare i against j, to compare the other direction,
                # j against i, use 1 - p(i, j)
                predict = 1 - c[pair_index[(j, i)]]
            if predict == 1:
                return -1
            else:
                return 1
        sorted_i = sorted(range(num_candidates),
                key=Compare2Key(lambda x:x, compare_pair))
        duration = (time.time() - start) * 1000
        logger.info("Sort for %s took %s ms" % (len(pairs), duration))
        return [candidates[i] for i in sorted_i]

    def rank_candidates_new(self, candidates, features):
        dtest = xgb.DMatrix(features)
        dtest.set_group([len(candidates)])
        rk = zip(candidates, self.model.predict(dtest))# , ntree_limit=self.label_encoder))
        s_rk = sorted(rk, key=lambda x: x[1], reverse=True)
        return [x[0] for x in s_rk]

    def rank_query_candidates(self, query_candidates, key=lambda x: x):
        """Rank query candidates by scoring and then sorting them.

        :param query_candidates:
        :return:
        """
        if not self.model:
            self.load_model()
        if not query_candidates:
            return []
        query_candidates = shuffle_candidates(query_candidates, key)
        num_candidates = len(query_candidates)
        logger.debug("Pruning %s candidates" % num_candidates)
        start = time.time()
        # Extract features from all candidates and create matrix
        candidates = [key(q) for q in query_candidates]
        features = f_ext.extract_features(candidates,
                                          rel_score_model=self.relation_scorer,
                                          deep_rel_score_model=self.deep_relation_scorer,
                                          ds_deep_rel_score_model=self.ds_deep_relation_scorer)
        features = self.dict_vec.transform(features)
        duration = (time.time() - start) * 1000
        logger.info("Extracted features in %s ms" % (duration))
        query_candidates, features = self.prune_candidates(query_candidates,
                                                           features)
        logger.info("%s of %s candidates remain" % (len(query_candidates),
                                                    num_candidates))
        start = time.time()
        # If no or only one candidate remains return that..
        if len(query_candidates) < 2:
            return query_candidates
        ranked_candidates = self.rank_candidates(query_candidates,
                                                     features)
        duration = (time.time() - start) * 1000
        logger.debug("Ranked candidates in %s ms" % (duration))
        return ranked_candidates

    def prune_candidates(self, query_candidates, features):
        remaining = []
        if len(query_candidates) > 0:
            remaining = self.pruner.prune_candidates(query_candidates, features)
        return remaining

    def learn_submodel_features(self, train_queries, dict_vec, n_folds=6,
                                ngrams_dict=None):
        """Learn additional models based on folds that appear as additional
        features in the final ranking model.

        Return a matrix of additional features + the updated provided dict_vec

        :param train_queries:
        :param dict_vec:
        :return:
        """
        # TODO: could also make learning the "sub-features" the job of the submodels
        # -> have a submodel class. It would be responsible for feature extraction
        # and folding, which would again improve training time if features are
        # extracted only once.
        kf = KFold(n_splits=n_folds, shuffle=True,
                   random_state=999)
        num_fold = 1
        num_features = 2
        # A map form query index to candidate indices
        qc_indices = {}
        qc_index = 0
        for i, q in enumerate(train_queries):
            num_c = len(q.eval_candidates)
            c_indices = [qc_index + c for c in range(num_c)]
            qc_index += num_c
            qc_indices[i] = c_indices
        features = np.zeros(shape=(qc_index, num_features))
        for train_idx, test_idx in kf.split(train_queries):
            logger.info("Training relation score model on fold %s/%s" % (
                num_fold, n_folds))
            test_fold = [train_queries[i] for i in test_idx]
            train_fold = [train_queries[i] for i in train_idx]
            #write_dl_examples(train_fold,"train", num_fold)
            #write_dl_examples(test_fold, "test", num_fold)
            test_candidates = [x.query_candidate for query in test_fold
                               for x in query.eval_candidates]


            rel_model = self.learn_rel_score_model(train_fold,
                                                   ngrams_dict=ngrams_dict)
            rel_scores = rel_model.score_multiple(test_candidates)
            deep_rel_scores = []
            if self.learn_deep_rel_model:
                deep_rel_model = self.learn_deep_rel_score_model(train_fold,
                                                                 test_fold)
                deep_rel_scores = deep_rel_model.score_multiple(test_candidates)
            c_index = 0
            for i in test_idx:
                for c in qc_indices[i]:
                    features[c, 0] = rel_scores[c_index].score
                    if self.learn_deep_rel_model:
                        features[c, 1] = deep_rel_scores[c_index].score
                    c_index += 1
            num_fold += 1
        # TODO: better to create a copy and return changed copy
        append_feature_to_dictvec(dict_vec, 'relation_score')
        append_feature_to_dictvec(dict_vec, 'deep_relation_score')
        return dict_vec, features


def append_feature_to_dictvec(dict_vec, feature_name):
    """Append a new feature to the dict vectorizer.

    :param dict_vec:
    :param feature_name:
    :return:
    """
    max_index = max(dict_vec.vocabulary_.values())
    dict_vec.vocabulary_[feature_name] = max_index + 1
    dict_vec.feature_names_.append(feature_name)


class CandidatePruner(MLModel):
    """Learns a recall-optimized pruning model."""

    def __init__(self,
                 name,
                 dict_vec):
        name += self.get_pruner_suffix()
        MLModel.__init__(self, name, None)
        # Note: The model is lazily when needed.
        self.model = None
        self.label_encoder = None
        self.dict_vec = dict_vec
        self.scaler = None
        # The index of the correct label.
        self.correct_index = -1

    def get_pruner_suffix(self):
        return "_Pruner"

    def print_model(self, n_top=30):
        dict_vec = self.dict_vec
        classifier = self.model
        logger.info("Printing top %s weights." % n_top)
        logger.info("intercept: %.4f" % classifier.intercept_[0])
        feature_weights = []
        for name, index in dict_vec.vocabulary_.items():
            feature_weights.append((name, classifier.coef_[0][index]))
        feature_weights = sorted(feature_weights, key=lambda x: math.fabs(x[1]),
                                 reverse=True)
        for name, weight in feature_weights[:n_top]:
            logger.info("%s: %.4f" % (name, weight))

    def learn_model(self, labels, X):
        logger.info("Learning prune classifier.")
        logger.info("#of labeled examples: %s" % len(X))
        logger.info("#labels non-zero: %s" % sum(labels))
        num_labels = len(labels)
        num_pos_labels = sum(labels)
        num_neg_labels = num_labels - num_pos_labels
        pos_class_weight = num_labels / num_pos_labels
        neg_class_weight = num_labels / num_neg_labels
        total_weight = pos_class_weight + neg_class_weight
        pos_class_weight /= total_weight
        neg_class_weight /= total_weight
        # with old ranking 1.0 works best, followed by 1.2
        # with mew ranking 1.5 works a lot better
        pos_class_boost = 1.5
        label_encoder = LabelEncoder()
        logger.info(X[-1])
        labels = label_encoder.fit_transform(labels)
        self.label_encoder = label_encoder
        self.scaler = StandardScaler()
        X = self.scaler.fit_transform(X)
        X, labels = utils.shuffle(X, labels, random_state=999)
        class_weights = {1: pos_class_weight * pos_class_boost,
                         0: neg_class_weight}
        logger.info(class_weights)
        # We want to maximize precision on negative labels
        p_scorer = metrics.make_scorer(metrics.fbeta_score,
                                       pos_label=1, beta=0.5)
        logreg_cv = LogisticRegressionCV(Cs=[1000],
                                         class_weight=class_weights,
                                         cv=3,
                                         solver='sag',
                                         n_jobs=6,
                                         scoring=p_scorer,
                                         # max_iter=40,
                                         verbose=False,
                                         random_state=999)
        logreg_cv.fit(X, labels)
        self.model = logreg_cv
        pred = self.model.predict(X)
        logger.info(logreg_cv.C_)
        logger.info("F-1 score on train: %.4f" % metrics.f1_score(labels, pred,
                                                                  pos_label=1))
        logger.info("Classification report:\n"
                    + classification_report(labels, pred))
        self.label_encoder = label_encoder
        self.print_model()
        logger.info("Done learning prune classifier.")

    def load_model(self):
        model_file = self.get_model_filename()
        try:
            [model, label_enc, scaler] \
                = joblib.load(model_file)
            self.model = model
            self.scaler = scaler
            self.label_encoder = label_enc
            self.correct_index = label_enc.transform([1])[0]
            logger.info("Loaded scorer model from %s" % model_file)
        except IOError:
            logger.warn("Model file %s could not be loaded." % model_file)
            raise

    def store_model(self):
        logger.info("Writing model to %s." % self.get_model_filename())
        joblib.dump([self.model, self.label_encoder,
                     self.scaler], self.get_model_filename())
        logger.info("Done.")

    def prune_candidates(self, query_candidates, features):
        remaining = []
        X = self.scaler.transform(features)
        p = self.model.predict(X)
        # c = self.prune_label_encoder.inverse_transform(p)
        for candidate, predict in zip(query_candidates, p):
            if predict == 1:
                remaining.append(candidate)
        # TODO: improve this code
        new_features = np.zeros(shape=(len(remaining), features.shape[1]))
        next = 0
        for i, predict in enumerate(p):
            if predict == 1:
                new_features[next, :] = features[i, :]
                next += 1
        return remaining, new_features


class RelationNgramScorer(MLModel):
    """Learns a scoring based on question ngrams."""

    def __init__(self,
                 name,
                 regularization_C,
                 ngrams_dict=None):
        name += self.get_relscorer_suffix()
        MLModel.__init__(self, name, None)
        # Note: The model is lazily when needed.
        self.model = None
        self.regularization_C = regularization_C
        self.ngrams_dict = ngrams_dict
        self.label_encoder = None
        self.dict_vec = None
        self.scaler = None
        # The index of the correct label.
        self.correct_index = -1

    def get_relscorer_suffix(self):
        return "_RelScore"

    def load_model(self):
        model_file = self.get_model_filename()
        try:
            [model, label_enc, dict_vec, scaler] \
                = joblib.load(model_file)
            self.model = model
            self.dict_vec = dict_vec
            self.scaler = scaler
            self.label_encoder = label_enc
            self.correct_index = label_enc.transform([1])[0]
            logger.info("Loaded scorer model from %s" % model_file)
        except IOError:
            logger.warn("Model file %s could not be loaded." % model_file)
            raise

    def test_model(self, test_queries):
        logger.info("Scoring on test fold")
        features, labels = construct_train_examples(test_queries,
                                              f_ext.extract_ngram_features)
        labels = self.label_encoder.transform(labels)
        X = self.dict_vec.transform(features)
        X = self.scaler.transform(X)
        labels_predict = self.model.predict(X)
        logger.info(classification_report(labels, labels_predict))

    def learn_model(self, train_queries):
        def ngram_features(cs):
            return f_ext.extract_ngram_features(cs,
                                                ngram_dict=self.ngrams_dict)

        labels, features = construct_train_examples(train_queries,
                                                    ngram_features)
        logger.info("#of labeled examples: %s" % len(features))
        logger.info("#labels non-zero: %s" % sum(labels))
        num_labels = len(labels)
        num_pos_labels = sum(labels)
        num_neg_labels = num_labels - num_pos_labels
        pos_class_weight = num_labels / num_pos_labels
        neg_class_weight = num_labels / num_neg_labels
        total_weight = pos_class_weight + neg_class_weight
        pos_class_weight /= total_weight
        neg_class_weight /= total_weight
        pos_class_boost = 1.0
        label_encoder = LabelEncoder()
        logger.info(features[-1])
        labels = label_encoder.fit_transform(labels)
        vec = DictVectorizer(sparse=True)
        scaler = StandardScaler(with_mean=False)
        X = vec.fit_transform(features)
        X = scaler.fit_transform(X)
        X, labels = utils.shuffle(X, labels, random_state=999)
        logger.info("#Features: %s" % len(vec.vocabulary_))
        class_weights = {1: pos_class_weight * pos_class_boost,
                         0: neg_class_weight} 
        logger.info("Weights: %s" % str(class_weights))
        # Perform grid search or use provided C.
        if self.regularization_C is None:
            logger.info("Performing grid search.")
            # Smaller -> stronger.
            cv_params = [{"C": [1.0, 0.1, 0.01, 0.001, 0.0001, 0.00001]}]
            relation_scorer = LogisticRegression(class_weight=class_weights,
                                                 solver='sag')
            grid_search_cv = GridSearchCV(relation_scorer,
                                                      cv_params,
                                                      n_jobs=4,
                                                      verbose=1,
                                                      cv=4,
                                                      refit=True,
                                                      scoring='roc_auc')
            grid_search_cv.fit(X, labels)
            logger.info("Best score: %.5f" % grid_search_cv.best_score_)
            logger.info("Best params: %s" % grid_search_cv.best_params_)
            self.model = grid_search_cv.best_estimator_
        else:
            logger.info("Learning relation scorer with C: %s."
                        % self.regularization_C)
            # class_weight='balanced' gives 49.15
            # class_weight='auto' gives 49.07
            # class_weight=class_weights gives 49.25 (with 1.0)
            relation_scorer = LogisticRegression(C=self.regularization_C,
                                                 class_weight=class_weights,
                                                 n_jobs=-1,
                                                 solver='sag',
                                                 random_state=999)
            relation_scorer.fit(X, labels)
            logger.info("Done.")
            self.model = relation_scorer
        self.dict_vec = vec
        self.scaler = scaler
        self.label_encoder = label_encoder
        self.correct_index = label_encoder.transform([1])[0]
        #self.print_model()

    def print_model(self, n_top=20):
        dict_vec = self.dict_vec
        classifier = self.model
        logger.info("Printing top %s weights." % n_top)
        logger.info("intercept: %.4f" % classifier.intercept_[0])
        feature_weights = []
        for name, index in dict_vec.vocabulary_.items():
            feature_weights.append((name, classifier.coef_[0][index]))
        feature_weights = sorted(feature_weights, key=lambda x: math.fabs(x[1]),
                                 reverse=True)
        for name, weight in feature_weights[:n_top]:
            logger.info("%s: %.4f" % (name, weight))

    def store_model(self):
        logger.info("Writing model to %s." % self.get_model_filename())
        joblib.dump([self.model, self.label_encoder,
                     self.dict_vec, self.scaler], self.get_model_filename())
        logger.info("Done.")

    def score(self, candidate):
        if not self.model:
            self.load_model()
        features = f_ext.ngram_features(candidate)
        X = self.dict_vec.transform(features)
        X = self.scaler.transform(X)
        prob = self.model.predict_proba(X)
        # Prob is an array of n_examples, n_classes
        score = round(prob[0][self.correct_index], 3)
        return RankScore(score)

    def score_multiple(self, candidates):
        """
        Return a list of scores.
        :param candidates:
        :return:
        """
        if not self.model:
            self.load_model()
        features = f_ext.extract_ngram_features(candidates)
        X = self.dict_vec.transform(features)
        X = self.scaler.transform(X)
        probs = self.model.predict_proba(X)
        # Prob is an array of n_examples, n_classes
        scores = probs[:, self.correct_index]
        return [RankScore(round(score, 3)) for score in scores]


class SimpleScoreRanker(Ranker):
    """Ranks based on a simple score of relation and entity matches."""

    def __init__(self, name, **kwargs):
        Ranker.__init__(self, name, **kwargs)

    def score(self, query_candidate):
        result_size = query_candidate.get_result_count()
        em_token_score = 0.0
        for em in query_candidate.matched_entities:
            em_score = em.entity.surface_score
            em_score *= len(em.entity.tokens)
            em_token_score += em_score
        matched_tokens = dict()
        for rm in query_candidate.matched_relations:
            if rm.name_match:
                for (t, _) in rm.name_match.token_names:
                    matched_tokens[t] = 0.3
            if rm.words_match:
                for (t, s) in rm.words_match.token_scores:
                    if t not in matched_tokens or matched_tokens[t] < s:
                        matched_tokens[t] = s
            if rm.name_weak_match:
                for (t, _, s) in rm.name_weak_match.token_name_scores:
                    s *= 0.1
                    if t not in matched_tokens or matched_tokens[t] < s:
                        matched_tokens[t] = s
        rm_token_score = sum(matched_tokens.values())
        return RankScore(em_token_score + (rm_token_score * 3))


class LiteralRankerFeatures(object):
    """The score object computed by the LiteralScorer.

    Mainly consists of features extracted from each candidate. These
    are used to compare two candidates.
    """

    def __init__(self, ent_lit, rel_lit, coverage,
                 entity_popularity, is_mediator,
                 relation_length, relation_cardinality,
                 entity_score, relation_score,
                 cover_card, result_size):
        self.ent_lit = ent_lit
        self.rel_lit = rel_lit
        self.coverage = coverage
        self.entity_popularity = entity_popularity
        self.is_mediator = is_mediator
        self.relation_length = relation_length
        self.relation_cardinality = relation_cardinality
        self.entity_score = entity_score
        self.relation_score = relation_score
        self.cover_card = cover_card
        self.result_size = result_size

    def as_string(self):
        coverage_weak = self.cover_card - self.coverage
        # lit_max = (self.num_lit == len(self.matched_entities))
        score = self.entity_score + 3 * self.relation_score
        return "ent-lit = %s, rel-lit = %s, cov-lit = %s, cov-weak = %s, " \
               "ent-pop = %.0f, med = %s, rel-len = %s, rel-card = %s, " \
               "score = %.2f, size = %s" % \
               (self.ent_lit,
                self.rel_lit,
                self.coverage,
                coverage_weak,
                self.entity_popularity,
                "yes" if self.is_mediator else "no",
                self.relation_length,
                self.relation_cardinality,
                score,
                self.result_size)

    def rank_query_candidates(self, query_candidates, key=lambda x: x):
        """Rank query candidates by scoring and then sorting them.

        :param query_candidates:
        :return:
        """
        for qc in query_candidates:
            candidate = key(qc)
            candidate.rank_score = self.score(candidate)
        ranked_candidates = sorted(query_candidates,
                                   key=Compare2Key(key, self.compare),
                                   reverse=True)
        return ranked_candidates


class LiteralRanker(Ranker):
    """A scorer focusing on literal matches in relations.

    It compares two candidates deciding which of two is better. It uses
    features extracted from both candidates for this. Conceptually, this
    is a simple decision tree.
    """

    def __init__(self, name, **kwargs):
        Ranker.__init__(self, name, **kwargs)

    def score(self, query_candidate):
        """Compute a score object for the candidate.

        :param query_candidate:
        :return:
        """
        literal_entities = 0
        literal_relations = 0
        literal_length = 0
        em_token_score = 0.0
        rm_token_score = 0.0
        em_popularity = 0
        is_mediator = False
        cardinality = 0
        rm_relation_length = 0
        # This is how you can get the size of the result set for a candidate.
        result_size = query_candidate.get_result_count()
        # Each entity match represents a matched entity.
        num_entity_matches = len(query_candidate.matched_entities)
        # Each pattern has a name.
        # An "M" indicates a mediator in the pattern.
        if "M" in query_candidate.pattern:
            is_mediator = True
        for em in query_candidate.matched_entities:
            # NEW(Hannah) 22-Mar-15:
            # For entities, also consider strong synonym matches (prob >= 0.8)
            #  as literal matches. This is important for a significant portion
            # of the queries, e.g. "euros" <-> "euro" (prob = 0.998)
            # "protein" <-> "Protein (Nutrients)" (prob = 1.000)
            # "us supreme court" <-> "Supreme Court of the United States"
            # (prob = 0.983) "mozart" <-> "Wolfgang Amadeus Mozart"
            threshold = 0.8
            if em.entity.perfect_match or em.entity.surface_score > threshold:
                literal_entities += 1
                literal_length += len(em.entity.tokens)
            em_score = em.entity.surface_score
            em_score *= len(em.entity.tokens)
            em_token_score += em_score
            if em.entity.score > 0:
                em_popularity += math.log(em.entity.score)
        matched_tokens = dict()
        for rm in query_candidate.matched_relations:
            rm_relation_length += len(rm.relation)
            if rm.name_match:
                literal_relations += 1
                for (t, _) in rm.name_match.token_names:
                    if t not in matched_tokens or matched_tokens[t] < 0.3:
                        literal_length += 1
                        matched_tokens[t] = 0.3
            # Count a match via derivation like a literal match.
            if rm.derivation_match:
                for (t, _) in rm.derivation_match.token_names:
                    if t not in matched_tokens or matched_tokens[t] < 0.3:
                        literal_length += 1
                        matched_tokens[t] = 0.3
            if rm.words_match:
                for (t, s) in rm.words_match.token_scores:
                    if t not in matched_tokens or matched_tokens[t] < s:
                        matched_tokens[t] = s
            if rm.name_weak_match:
                for (t, _, s) in rm.name_weak_match.token_name_scores:
                    s *= 0.1
                    if t not in matched_tokens or matched_tokens[t] < s:
                        matched_tokens[t] = s
            if rm.cardinality != -1: # this was rm.cardinality > 0 but it was a tuple?!?
                # Number of facts in the relation (like in FreebaseEasy).
                cardinality = rm.cardinality[0]
        rm_token_score = sum(matched_tokens.values())
        rm_token_score *= 3.0

        return LiteralRankerFeatures(literal_entities, literal_relations,
                                     literal_length, em_popularity, is_mediator,
                                     rm_relation_length, cardinality,
                                     em_token_score, rm_token_score,
                                     len(query_candidate.covered_tokens()),
                                     result_size)

    def compare(self, x_candidate, y_candidate):
        """Compares two candidates.

        Return 1 iff x should come before y in the ranking, -1 if y should come
        before x, and 0 if the two are equal / their order does not matter.
        """

        # Get the score objects:
        x = x_candidate.rank_score
        y = y_candidate.rank_score

        # For entites, also count strong synonym matches (high "prob") as
        # literal matches, see HannahScorer.score(...) above.
        x_ent_lit = x.ent_lit
        y_ent_lit = y.ent_lit

        # For relations, when comparing a mediator relation to a non-mediator
        # relation, set both to a maximum of 1 (rel_lit = 2 for a mediator
        # relation should not win against rel = 1 for a non-mediator relation).
        x_rel_lit = x.rel_lit
        y_rel_lit = y.rel_lit
        if x.is_mediator != y.is_mediator:
            if x_rel_lit > 1:
                x_rel_lit = 1
            if y_rel_lit > 1:
                y_rel_lit = 1

        # Sum of literal matches and their coverage (see below for an
        # explanation of each). More of this sum is always better.
        tmp = (x_ent_lit + x_rel_lit + x.coverage) - \
                  (y_ent_lit + y_rel_lit + y.coverage)
        if tmp != 0:
            return tmp

        # Literal matches (each entity / relation match counts as one
        #  in num_lit). More of these is always better.
        tmp = (x_ent_lit + x_rel_lit) - (y_ent_lit + y_rel_lit)
        if tmp != 0:
            return tmp

        # Coverage of literal matches (number of questions words covered). More
        # of these is always better, if equal number of literal matches.
        tmp = x.coverage - y.coverage
        if tmp != 0:
            return tmp

        # Coverage of remaining matches (number of questions words
        # covered by weak matches). More of these is always better,
        # if equal number of literal matches and equal coverage of these.
        x_coverage_weak = x.cover_card - x.coverage
        y_coverage_weak = y.cover_card - y.coverage
        assert x_coverage_weak >= 0
        assert y_coverage_weak >= 0
        tmp = x_coverage_weak - y_coverage_weak
        if tmp != 0:
            return tmp

        # Aggregated score of entity and relation match
        # (needed at different points in the two cases that follow).
        x_score = x.entity_score + 3 * x.relation_score
        y_score = y.entity_score + 3 * y.relation_score

        # Now make a case distinction. For all cases, consider the following for
        # tie-breaking (used in various orders in the cases below):
        # - Prefer relations with larger popularity
        # - Prefer non-mediator relations before mediator relations
        # - Prefer relations with shorter string length.
        # - Prefer relations with larger cardinality
        # - For mediator relations: consider cardinality before string length
        # - For non-mediator relations: vice versa.
        # - If everything else is equal: prefer the larger result.
        x_pop_key = x.entity_popularity
        y_pop_key = y.entity_popularity
        x_med_key = 0 if x.is_mediator else 1
        y_med_key = 0 if y.is_mediator else 1
        x_rel_key_1 = -x.relation_length
        x_rel_key_2 = x.relation_cardinality
        y_rel_key_1 = -y.relation_length
        y_rel_key_2 = y.relation_cardinality
        if x.is_mediator:
            x_rel_key_1, x_rel_key_2 = x_rel_key_2, x_rel_key_1
        if y.is_mediator:
            y_rel_key_1, y_rel_key_2 = y_rel_key_2, y_rel_key_1
        x_res_size = x.result_size
        y_res_size = y.result_size

        # CASE 1: same number of literal entity matches and literal relation
        # matches.
        if x_ent_lit == y_ent_lit and x_rel_lit == y_rel_lit:
            # CASE 1.1: at least one literal match (entity or relation).
            # matches (note that values for x and y are the same at this point).
            if x_ent_lit >= 1 or x_rel_lit >= 1:
                # Compare Pareto-style by the listed components. If mediator,
                # consider rel-card before rel-len.
                x_key = (x_pop_key, x_med_key, x_score, x_rel_key_1,
                         x_rel_key_2, x_res_size)
                y_key = (y_pop_key, y_med_key, y_score, y_rel_key_1,
                         y_rel_key_2, y_res_size)
                if x_key < y_key:
                    return -1
                else:
                    return 1

            # CASE 1.2: no literal entity matches and no literal
            # relation matches.
            else:
                # Compare Pareto-style by the listed components. If mediator,
                # consider rel-card before rel-len.
                x_key = (x_score, x.entity_popularity, x_med_key, x_rel_key_1,
                         x_rel_key_2, x_res_size)
                y_key = (y_score, y.entity_popularity, y_med_key, y_rel_key_1,
                         y_rel_key_2, y_res_size)
                if x_key < y_key:
                    return -1
                else:
                    return 1

        # CASE 2: different number of literal entity matches and literal
        # relation matches.
        else:
            # Compare Pareto-style by the listed components.
            x_key = (x_score, x.entity_popularity, x_med_key, x_rel_key_1,
                     x_rel_key_2, x_res_size)
            y_key = (y_score, y.entity_popularity, y_med_key, y_rel_key_1,
                     y_rel_key_2, y_res_size)
            if x_key < y_key:
                return -1
            else:
                return 1


def get_top_chi2_candidate_ngrams(queries, f_extract, percentile):
    """Get top ngrams features according to chi2.
    """
    ngrams_dict = dict()
    labels, features = construct_train_examples(queries, f_extract)
    label_encoder = LabelEncoder()
    labels = label_encoder.fit_transform(labels)
    vec = DictVectorizer(sparse=True)
    X = vec.fit_transform(features)
    # ch2 = SelectKBest(chi2, k=n_features)
    ch2 = SelectPercentile(chi2, percentile=percentile)
    ch2.fit(X, labels)
    indices = ch2.get_support(indices=True)
    for i in indices:
        ngrams_dict[vec.feature_names_[i]] = 1
    return ngrams_dict


def get_compare_indices_for_pairs(queries, correct_threshold):
    compare_indices = []
    candidate_offset = 0
    for query in queries:
        oracle_position = query.oracle_position
        # Only create pairs for which we "know" a correct solution
        # The oracle answer is the one with highest F1 but not necessarily
        # perfect.
        correct_cands_index = set()
        candidates = [x.query_candidate for x in query.eval_candidates]
        for i, _ in enumerate(candidates):
            if i + 1 == oracle_position or query.eval_candidates[i].evaluation_result.f1 >= correct_threshold:
                correct_cands_index.add(i)
        if correct_cands_index:
            n_candidates = len(candidates)
            sample_size = n_candidates // 2
            if sample_size < 200:
                sample_size = min(200, n_candidates)
            sample_candidates_index = random.sample(range(n_candidates), sample_size)
            #sample_size = min(100, n_candidates)
            #sample_candidates_index = range(n_candidates)
            for sample_candidate_index in sample_candidates_index:
                for correct_cand_index in correct_cands_index:
                    if sample_candidate_index in correct_cands_index:
                        continue
                    correct_index = correct_cand_index + candidate_offset
                    incorrect_index = sample_candidate_index + candidate_offset
                    compare_indices.append((correct_index, incorrect_index))
        candidate_offset += len(candidates)
    return compare_indices


def construct_train_pair_examples(queries, features, dict_vec,
                                  correct_threshold=.9):
    """Construct training examples from candidates using pair-wise transform.

    :type queries list[EvaluationQuery]
    :return:
    """
    # Create a new matrix of pair examples based on the queries and labels
    # Append one matrix to the other
    # Return the matrix + an updated dict_vec
    logger.info("Extracting ranking features from candidates.")
    # A list of tuples of indices where the element at first index is better.
    compare_indices = get_compare_indices_for_pairs(queries, correct_threshold)
    # Create the feature matrix
    num_compare_examples = len(compare_indices)
    pos_i = [c[0] for c in compare_indices]
    neg_i = [c[1] for c in compare_indices]
    c_pair_features = construct_pair_features(features, pos_i, neg_i)
    i_pair_features = construct_pair_features(features, neg_i, pos_i)
    pair_features = np.vstack([c_pair_features, i_pair_features])
    pair_labels = [1 for _ in range(num_compare_examples)]
    pair_labels += [0 for _ in range(num_compare_examples)]
    # Update the dict_vec
    feature_names = [f + "_a-b" for f in dict_vec.feature_names_]
    feature_names += [f + "_a" for f in dict_vec.feature_names_]
    feature_names += [f + "_b" for f in dict_vec.feature_names_]
    pair_vocab = {f: i for i, f in enumerate(feature_names)}
    # This is a HACK.
    pair_dict_vec = copy.deepcopy(dict_vec)
    pair_dict_vec.feature_names_ = feature_names
    pair_dict_vec.vocabulary_ = pair_vocab
    return pair_dict_vec, pair_features, pair_labels


def construct_pair_features(features, indexes_a, indexes_b):
    """Return features for comparing indexes_a to indexes_b

    :param features:
    :param indexes_a:
    :param indexes_b:
    :return:
    """
    f_a = features[indexes_a, :]
    f_b = features[indexes_b, :]
    examples = np.hstack([f_a - f_b, f_a, f_b])
    return examples


def construct_train_examples(train_queries, f_extract, score_threshold=1.0):
    """Extract features from each candidate.
    Return labels, a matrix of features.

    :param train_queries:
    :return:
    """
    candidates = [x.query_candidate for q in train_queries for x in q.eval_candidates]
    features = f_extract(candidates)
    logger.info("Extracting features from candidates.")
    labels = []
    for query in train_queries:
        oracle_position = query.oracle_position
        candidates = [x.query_candidate for x in query.eval_candidates]
        for i, candidate in enumerate(candidates):
            if i + 1 == oracle_position or query.eval_candidates[i].evaluation_result.f1 >= score_threshold:
                labels.append(1)
            else:
                labels.append(0)
    return labels, features


def write_dl_examples(queries, name, fold_num):
    from feature_extraction import get_query_text_tokens
    file_name = "dl_examples_%s_fold_%s.txt" % (name, str(fold_num))
    logger.info("Writing examples to %s" % name)
    rev_rels = data.read_reverse_relations("data/reverse-relations")
    med_rels = data.read_mediator_relations("data/mediator-relations")
    no_rev_rels = set()
    with open(file_name, "w") as f:
        for query in queries:
            candidates = [x.query_candidate for x in query.eval_candidates]
            for i, candidate in enumerate(candidates):
                relations = candidate.get_relation_names()
                correct_directions = []
                for r in relations:
                    if r in med_rels:
                        if r in rev_rels:
                            correct_directions.append(rev_rels[r])
                        elif r not in no_rev_rels:
                            logger.warn("%s has no reverse relation" % r)
                            no_rev_rels.add(r)
                            continue
                        else:
                            continue
                    else:
                        correct_directions.append(r)
                if not correct_directions:
                    continue
                rel = "+".join(sorted(correct_directions))
                f1 = query.eval_candidates[i].evaluation_result.f1
                text = " ".join(get_query_text_tokens(candidate, include_mid=True))
                f.write("%d\t%d\t%.2f\t%s\t%s\t%s\n" % (query.id, i,
                                                        f1, query.utterance,
                                                        text, rel))



def construct_ngram_examples(queries, f_extractor):
    """Construct training examples from candidates.

    Construct a list of examples from the given evaluated queries.
    Returns a list of features and a list of corresponding labels
    :type queries list[EvaluationQuery]
    :return:
    """
    logger.info("Extracting features from candidates.")
    labels = []
    features = []
    for query in queries:
        positive_relations = set()
        seen_positive_relations = set()
        oracle_position = query.oracle_position
        candidates = [x.query_candidate for x in query.eval_candidates]
        negative_relations = set()
        for i, candidate in enumerate(candidates):
            relation = " ".join(candidate.get_relation_names())
            if query.eval_candidates[i].evaluation_result.f1 == 1.0 \
                    or i + 1 == oracle_position:
                positive_relations.add(relation)
        for i, candidate in enumerate(candidates):
            relation = " ".join(candidate.get_relation_names())
            candidate_features = f_extractor.extract_features(candidate)
            if relation in positive_relations and \
                            relation not in seen_positive_relations:
                seen_positive_relations.add(relation)
                labels.append(1)
                features.append(candidate_features)
            elif relation not in negative_relations:
                negative_relations.add(relation)
                labels.append(0)
                features.append(candidate_features)
    return features, labels


def feature_diff(features_a, features_b):
    """Compute features_a - features_b

    :param features_a:
    :param features_b:
    :return:
    """
    keys = set(itertools.chain(features_a.keys(), features_b.keys()))
    diff = dict()
    for k in keys:
        v_a = features_a.get(k, 0.0)
        v_b = features_b.get(k, 0.0)
        diff[k + "_a"] = v_a
        diff[k + "_b"] = v_b
        diff[k] = v_a - v_b
    return diff


def sort_query_candidates(candidates, key):
    """
    To guarantee consistent results we need to make sure the candidates are
    provided in identical order.
    :param candidates:
    :return:
    """
    candidates = sorted(candidates, key=lambda qc: key(qc).to_sparql_query())
    return candidates


def shuffle_candidates(candidates, key):
    """
    Randomly shuffle the candidates, but make the function idempotent and
    repducible.
    :param candidates:
    :param key:
    :return:
    """
    stable_candidates = sort_query_candidates(candidates, key)
    Random(RANDOM_SHUFFLE).shuffle(stable_candidates)
    return stable_candidates<|MERGE_RESOLUTION|>--- conflicted
+++ resolved
@@ -267,15 +267,10 @@
             relation_scorer.load_model()
             self.relation_scorer = relation_scorer
             if self.learn_deep_rel_model:
-<<<<<<< HEAD
                 rel_model = DeepCNNAqquRelScorer.init_from_config(self.get_model_name(),
                     load_embeddings=False)
                 deep_relation_scorer.load_model()
                 self.deep_relation_scorer = deep_relation_scorer
-=======
-                self.deep_relation_scorer = DeepCNNAqquRelScorer(self.get_model_name(), None)
-                self.deep_relation_scorer.load_model()
->>>>>>> 19ced33e
             self.load_ds_aqqu_model()
             self.dict_vec = dict_vec
             self.pair_dict_vec = pair_dict_vec
@@ -304,8 +299,11 @@
         return rel_model
 
     def learn_deep_rel_score_model(self, queries, test_queries):
-        rel_model = DeepCNNAqquRelScorer.init_from_config(self.get_model_name(),
-                load_embeddings=True)
+        rel_model = DeepCNNAqquRelScorer(self.get_model_name(),
+                                        # TODO(schnelle) this was an absolute path
+                                        # make it relative to test then fix this ugly s.*t
+                                        # by putting it in the config
+                                         "data/entity_sentences_medium.txt_model_128_hs1_sg1_neg20_win5")
         rel_model.learn_model(queries, test_queries)
         return rel_model
 
@@ -694,7 +692,7 @@
             else:
                 # We only compare i against j, to compare the other direction,
                 # j against i, use 1 - p(i, j)
-                predict = 1 - c[pair_index[(j, i)]]
+                predict = math.fabs(1 - c[pair_index[(j, i)]])
             if predict == 1:
                 return -1
             else:
@@ -864,7 +862,7 @@
         logger.info("Learning prune classifier.")
         logger.info("#of labeled examples: %s" % len(X))
         logger.info("#labels non-zero: %s" % sum(labels))
-        num_labels = len(labels)
+        num_labels = float(len(labels))
         num_pos_labels = sum(labels)
         num_neg_labels = num_labels - num_pos_labels
         pos_class_weight = num_labels / num_pos_labels
@@ -1003,7 +1001,7 @@
                                                     ngram_features)
         logger.info("#of labeled examples: %s" % len(features))
         logger.info("#labels non-zero: %s" % sum(labels))
-        num_labels = len(labels)
+        num_labels = float(len(labels))
         num_pos_labels = sum(labels)
         num_neg_labels = num_labels - num_pos_labels
         pos_class_weight = num_labels / num_pos_labels
