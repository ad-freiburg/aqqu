#!/bin/bash
TENSORFLOW=gcr.io/tensorflow/tensorflow:latest-py3

which nvidia-docker
if [ $? -eq 0 ] && ! [ -v NO_GPU ]; then
	DOCKER_CMD=`/usr/bin/which nvidia-docker`
	TENSORFLOW=gcr.io/tensorflow/tensorflow:latest-gpu-py3
else
	which wharfer
	if [ $? -eq 0 ]; then
		DOCKER_CMD=`/usr/bin/which wharfer`
	else
		DOCKER_CMD=`/usr/bin/which docker`
	fi
fi

function help {
	echo "Usage: $0 train|cv|backend|debug|update [--port PORT] [--name name] [--no-cache] [--ranker ranker] [ARGS..]"
	exit 1
}

INPUT_DIR="./input"
WORKDATA_DIR="./data"
PORT=8090
RANKER="WQSP_Ranker"
NAME="wqsp_default"
CACHE=""

POSITIONAL=()
while [[ $# -gt 0 ]]
do
	key="$1"

	case $key in
			-p|--port)
				PORT="$2"
				shift # shift argument
				shift # shift value
			;;
			-h|--help)
				help # exits
			;;
			-nc|--no-cache)
				CACHE="--pull --no-cache"
				shift # only have an argument
			;;
			-n|--name)
				NAME="$2"
				shift # shift argument
				shift # shift value
			;;
			-r|--ranker)
				RANKER="$2"
				shift # shift argument
				shift # shift value
			;;
			*)    # unknown option
				POSITIONAL+=("$1") # save it in an array for later
				shift # shift argument
			;;
	esac
done
set -- "${POSITIONAL[@]}" # restore positional parameters

if [ "$1" != "backend" ] && [ "$1" != "train" ] && \
	 [ "$1" != "debug" ] && [ "$1" != "update" ] && [ "$1" != "cv" ]; then
	help
fi


<<<<<<< HEAD
INPUT_VOLUME="$(pwd)/$INPUT_DIR:/app/input"
WORKDATA_VOLUME="$(pwd)/$WORKDATA_DIR:/app/data"
=======
INPUT_VOLUME="$(pwd)/${INPUT_DIR}:/app/input"
WORKDATA_VOLUME="$(pwd)/${WORKDATA_DIR}:/app/data"
>>>>>>> 9b779090
chmod o+wx ${WORKDATA_DIR}

MODELS_DIR="aqqu_learner_${NAME}_models"
# Create a model directory if it doesn't exist
mkdir -p ${MODELS_DIR}
chmod o+wx ${MODELS_DIR}
# Add .gitignore so the models don't end up in git, '>' overwrites if it exists but that's ok
echo '!.gitignore' > ${MODELS_DIR}/.gitignore
MODELS_VOLUME="$(pwd)/${MODELS_DIR}:/app/models"

function build {
	echo "-----------------------------------------------------------------"
	echo Executing $DOCKER_CMD build
	$DOCKER_CMD build ${CACHE} -t "aqqu_$1" \
		--build-arg TENSORFLOW=$TENSORFLOW \
		-f "Dockerfile" .
<<<<<<< HEAD
=======
}

if [ "$1" == "train" ] || [ "$1" == "cv" ]; then
	echo "Learner"
	build ${NAME}
>>>>>>> 9b779090
	echo "-----------------------------------------------------------------"
	$DOCKER_CMD run --rm -it --init --name "aqqu_$1_${NAME}_inst" \
		-v $INPUT_VOLUME \
		-v $WORKDATA_VOLUME \
		-v $MODELS_VOLUME \
		"aqqu_${NAME}" query_translator.learner "$1" "${RANKER}" "${@:2}"
elif [ "$1" == "backend" ]; then
	echo "Backend"
	$DOCKER_CMD run --restart unless-stopped --init -d -p ${PORT}:8090 \
		--name "aqqu_$1_${NAME}_inst" \
		-v $INPUT_VOLUME  \
		-v $WORKDATA_VOLUME \
		-v $MODELS_VOLUME \
		"aqqu_${NAME}" translator_server "${RANKER}" "${@:2}"
elif [ "$1" == "debug" ]; then
	echo "Debug"
<<<<<<< HEAD
	echo Executing $DOCKER_CMD build
	$DOCKER_CMD build ${CACHE} -t "aqqu_debug_${NAME}" \
		--build-arg TENSORFLOW=$TENSORFLOW \
		-f "Dockerfile" .
=======
	build debug_${NAME}
>>>>>>> 9b779090
	$DOCKER_CMD run --rm -it -p $PORT:8090 --init --name "aqqu_$1_${NAME}_inst" \
		-v $INPUT_VOLUME  \
		-v $WORKDATA_VOLUME \
		-v $MODELS_VOLUME \
		"aqqu_debug_${NAME}" translator_server "${RANKER}" "${@:2}"
elif [ "$1" == "update" ]; then
	echo "-----------------------------------------------------------------"
	echo "Update"
	build ${NAME}
fi<|MERGE_RESOLUTION|>--- conflicted
+++ resolved
@@ -68,13 +68,8 @@
 fi
 
 
-<<<<<<< HEAD
-INPUT_VOLUME="$(pwd)/$INPUT_DIR:/app/input"
-WORKDATA_VOLUME="$(pwd)/$WORKDATA_DIR:/app/data"
-=======
 INPUT_VOLUME="$(pwd)/${INPUT_DIR}:/app/input"
 WORKDATA_VOLUME="$(pwd)/${WORKDATA_DIR}:/app/data"
->>>>>>> 9b779090
 chmod o+wx ${WORKDATA_DIR}
 
 MODELS_DIR="aqqu_learner_${NAME}_models"
@@ -91,14 +86,11 @@
 	$DOCKER_CMD build ${CACHE} -t "aqqu_$1" \
 		--build-arg TENSORFLOW=$TENSORFLOW \
 		-f "Dockerfile" .
-<<<<<<< HEAD
-=======
 }
 
 if [ "$1" == "train" ] || [ "$1" == "cv" ]; then
 	echo "Learner"
 	build ${NAME}
->>>>>>> 9b779090
 	echo "-----------------------------------------------------------------"
 	$DOCKER_CMD run --rm -it --init --name "aqqu_$1_${NAME}_inst" \
 		-v $INPUT_VOLUME \
@@ -115,14 +107,7 @@
 		"aqqu_${NAME}" translator_server "${RANKER}" "${@:2}"
 elif [ "$1" == "debug" ]; then
 	echo "Debug"
-<<<<<<< HEAD
-	echo Executing $DOCKER_CMD build
-	$DOCKER_CMD build ${CACHE} -t "aqqu_debug_${NAME}" \
-		--build-arg TENSORFLOW=$TENSORFLOW \
-		-f "Dockerfile" .
-=======
 	build debug_${NAME}
->>>>>>> 9b779090
 	$DOCKER_CMD run --rm -it -p $PORT:8090 --init --name "aqqu_$1_${NAME}_inst" \
 		-v $INPUT_VOLUME  \
 		-v $WORKDATA_VOLUME \
