#!/bin/bash
TENSORFLOW=tensorflow/tensorflow:1.5.0-py3

which nvidia-docker
if [ $? -eq 0 ] && ! [ -v NO_GPU ]; then
	DOCKER_CMD=`/usr/bin/which nvidia-docker`
<<<<<<< HEAD
	TENSORFLOW=tensorflow/tensorflow:1.5.0-py3
=======
	TENSORFLOW=tensorflow/tensorflow:1.5.0-gpu-py3
>>>>>>> ebc04f4c
else
	which wharfer
	if [ $? -eq 0 ]; then
		DOCKER_CMD=`/usr/bin/which wharfer`
	else
		DOCKER_CMD=`/usr/bin/which docker`
	fi
fi

function help {
	echo "Usage: $0 train|cv|backend|debug|update [--port PORT] [--name name] [--no-cache] [--ranker ranker] [ARGS..]"
	exit 1
}

INPUT_DIR="./input"
WORKDATA_DIR="./data"
PORT=8090
RANKER="WQSP_Ranker"
NAME="wqsp_default"
CACHE=""

POSITIONAL=()
while [[ $# -gt 0 ]]
do
	key="$1"

	case $key in
			-p|--port)
				PORT="$2"
				shift # shift argument
				shift # shift value
			;;
			-h|--help)
				help # exits
			;;
			-nc|--no-cache)
				CACHE="--pull --no-cache"
				shift # only have an argument
			;;
			-n|--name)
				NAME="$2"
				shift # shift argument
				shift # shift value
			;;
			-r|--ranker)
				RANKER="$2"
				shift # shift argument
				shift # shift value
			;;
			*)    # unknown option
				POSITIONAL+=("$1") # save it in an array for later
				shift # shift argument
			;;
	esac
done
set -- "${POSITIONAL[@]}" # restore positional parameters

if [ "$1" != "backend" ] && [ "$1" != "train" ] && \
	 [ "$1" != "debug" ] && [ "$1" != "update" ] && [ "$1" != "cv" ]; then
	help
fi


INPUT_VOLUME="$(pwd)/${INPUT_DIR}:/app/input"
WORKDATA_VOLUME="$(pwd)/${WORKDATA_DIR}:/app/data"
chmod o+wx ${WORKDATA_DIR}

MODELS_DIR="aqqu_learner_${NAME}_models"
# Create a model directory if it doesn't exist
mkdir -p ${MODELS_DIR}
chmod o+wx ${MODELS_DIR}
# Add .gitignore so the models don't end up in git, '>' overwrites if it exists but that's ok
echo '!.gitignore' > ${MODELS_DIR}/.gitignore
MODELS_VOLUME="$(pwd)/${MODELS_DIR}:/app/models"

function build {
	echo "-----------------------------------------------------------------"
	echo Executing $DOCKER_CMD build
	$DOCKER_CMD build ${CACHE} -t "aqqu_$1" \
		--build-arg TENSORFLOW=$TENSORFLOW \
		-f "Dockerfile" .
}

if [ "$1" == "train" ] || [ "$1" == "cv" ]; then
	echo "Learner"
	build ${NAME}
	echo "-----------------------------------------------------------------"
	$DOCKER_CMD run --rm -it --init --name "aqqu_$1_${NAME}_inst" \
		-v $INPUT_VOLUME \
		-v $WORKDATA_VOLUME \
		-v $MODELS_VOLUME \
		"aqqu_${NAME}" query_translator.learner "$1" "${RANKER}" "${@:2}"
elif [ "$1" == "backend" ]; then
	echo "Backend"
	$DOCKER_CMD run --restart unless-stopped --init -d -p ${PORT}:8090 \
		--name "aqqu_$1_${NAME}_inst" \
		-v $INPUT_VOLUME  \
		-v $WORKDATA_VOLUME \
		-v $MODELS_VOLUME \
		"aqqu_${NAME}" translator_server "${RANKER}" "${@:2}"
elif [ "$1" == "debug" ]; then
	echo "Debug"
	build debug_${NAME}
	$DOCKER_CMD run --rm -it -p $PORT:8090 --init --name "aqqu_$1_${NAME}_inst" \
		-v $INPUT_VOLUME  \
		-v $WORKDATA_VOLUME \
		-v $MODELS_VOLUME \
		"aqqu_debug_${NAME}" translator_server "${RANKER}" "${@:2}"
elif [ "$1" == "update" ]; then
	echo "-----------------------------------------------------------------"
	echo "Update"
	build ${NAME}
fi<|MERGE_RESOLUTION|>--- conflicted
+++ resolved
@@ -4,11 +4,7 @@
 which nvidia-docker
 if [ $? -eq 0 ] && ! [ -v NO_GPU ]; then
 	DOCKER_CMD=`/usr/bin/which nvidia-docker`
-<<<<<<< HEAD
-	TENSORFLOW=tensorflow/tensorflow:1.5.0-py3
-=======
 	TENSORFLOW=tensorflow/tensorflow:1.5.0-gpu-py3
->>>>>>> ebc04f4c
 else
 	which wharfer
 	if [ $? -eq 0 ]; then
