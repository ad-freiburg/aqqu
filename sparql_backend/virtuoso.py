"""
A module to communicate with a Virtuoso SPARQL HTTP endpoint.
The class uses a connection pool to reuse existing connections for new queries.

Copyright 2015, University of Freiburg.

Elmar Haussmann <haussmann@cs.uni-freiburg.de>
"""
from urllib3 import HTTPConnectionPool, Retry
import logging
import globals
import csv
import io
import json
import time
import traceback
import joblib
import functools
import atexit

logger = logging.getLogger(__name__)


def normalize_freebase_output(text):
    """Remove starting and ending quotes and the namespace prefix.

    :param text:
    :return:
    """
    if len(text) > 1 and text.startswith('"') and text.endswith('"'):
        text = text[1:-1]
    return globals.remove_freebase_ns(text)


def filter_results_language(results, language):
    """Remove results that contain a literal with another language.

    Empty language is allowed!
    :param results:
    :param language:
    :return:
    """
    filtered_results = []
    for r in results:
        contains_literal = False
        for k in r.keys():
            if r[k]['type'] == 'literal':
                contains_literal = True
                if 'xml:lang' not in r[k] or \
                    r[k]['xml:lang'] == language or \
                        r[k]['xml:lang'] == '':
                    filtered_results.append(r)
        if not contains_literal:
            filtered_results.append(r)
    return filtered_results


class memoized(object):
    '''Decorator. Caches a function's return value each time it is called.
    If called later with the same arguments, the cached value is returned
    (not reevaluated).
    Adapted from: https://wiki.python.org/moin/PythonDecoratorLibrary
    '''

    def __init__(self, func, cache_name):
        self.func = func
        self.cache = {}
        self.cache_file_name = "data/learning_cache/" + cache_name + ".dump"
        self.changed = False
        try:
            self.cache = joblib.load(self.cache_file_name)
            logger.info("Re-using cache %s." % self.cache_file_name)
        except IOError:
            logger.info("Using new cache for %s." % cache_name)
        atexit.register(self.save)

    def __call__(self, *args):
        # Get rid of the instance reference self
        margs = args[1:]
        if margs in self.cache:
            return self.cache[margs]
        else:
            value = self.func(*args)
            self.cache[margs] = value
            self.changed = True
            return value

    def __repr__(self):
        '''Return the function's docstring.'''
        return self.func.__doc__

    def __get__(self, obj, objtype):
        '''Support instance methods.'''
        return functools.partial(self.__call__, obj)

    def save(self):
        if self.changed:
            logger.info("Writing cache to %s." % self.cache_file_name)
            #cPickle.dump(self.cache, f, -1)
            joblib.dump(self.cache, self.cache_file_name)


def cache(cache_name):
    def decorator(func):
        return memoized(func, cache_name)
    return decorator


class Backend(object):
    def __init__(self, backend_host,
                 backend_port,
                 backend_url,
                 connection_pool_maxsize=10,
                 cache_enabled=False,
                 cache_maxsize=10000,
                 retry=None):
        self.backend_host = backend_host
        self.backend_port = backend_port
        self.backend_url = backend_url
        self.connection_pool = None
        self._init_connection_pool(connection_pool_maxsize,
                                   retry=retry)

        # Caching structures.
        self.cache_enabled = cache_enabled
        self.cache_maxsize = cache_maxsize
        self.cache = {}
        self.cached_elements_fifo = []
        self.num_queries_executed = 0
        self.total_query_time = 0.0
        # Backend capabilities
        self.supports_count = True
        self.supports_optional = True
        self.lang_in_relations = False
        self.query_log = open('virtuoso_log.txt', 'wt', encoding='UTF-8')

    def __delete__(self):
        self.query_log.close()

    def _init_connection_pool(self, pool_maxsize, retry=None):
        if not retry:
            # By default, retry on 404 and 503 messages because
            # these seem to happen sometimes, but very rarely.
<<<<<<< HEAD
            retry = Retry(total=20, status_forcelist=[404, 503],
                          backoff_factor=0.4)
=======
            retry = Retry(total=10, status_forcelist=[404, 503],
                          backoff_factor=0.5)
>>>>>>> 858799ac
        self.connection_pool = HTTPConnectionPool(self.backend_host,
                                                  port=self.backend_port,
                                                  maxsize=pool_maxsize,
                                                  retries=retry)

    @staticmethod
    def init_from_config(config_options):
        """Return an instance with options parsed by a config parser.
        :param config_options:
        :return:
        """

        backend_host = config_options.get('VirtuosoBackend', 'backend-host')
        backend_port = config_options.get('VirtuosoBackend', 'backend-port')
        backend_url = config_options.get('VirtuosoBackend', 'backend-url')
        logger.info("Using Virtuoso SPARQL backend at %s:%s%s" % (
            backend_host, backend_port, backend_url
        ))
        return Backend(backend_host, backend_port, backend_url)

    @cache("query")
    def query(self, query, method='GET',
                   normalize_output=normalize_freebase_output,
                   filter_lang='en'):
        """Returns the result table of the query as a list of rows.

        :param query:
        :return:
        """
        params = {
            # "default-graph-URI": "<http://freebase.com>",
            "query": query,
            "maxrows": 2097151,
            # "debug": "off",
            # "timeout": "",
            "format": "application/json",
            # "save": "display",
            # "fname": ""
        }
        if self.cache_enabled and query in self.cache:
            logger.debug("Return result from cache! %s" % query)
            return self.cache[query]
        start = time.time()
        resp = self.connection_pool.request(method,
                                            self.backend_url,
                                            fields=params)
        query_time = time.time() - start
        self.total_query_time += query_time
        self.num_queries_executed += 1
        self.query_log.write("----\n{}\n# TOOK {} ms\n".format(query, query_time*1000.0))

        try:
            if resp.status == 200:
                data = json.loads(resp.data.decode('utf-8'))
                results = data['results']['bindings']
                if filter_lang:
                    results = filter_results_language(results, filter_lang)
                result_rows = []
                keys = sorted(data['head']['vars'])
                for row in results:
                    result_row = []
                    for k in keys:
                        if k in row:
                            result_row.append(row[k]['value'])
                    result_rows.append(result_row)
                results = [[normalize_output(c) for c in r]
                           for r in result_rows]
            else:
                logger.warn("Return code %s for query '%s'" % (resp.status,
                                                               query))
                logger.warn("Message: %s" % resp.data)
                results = None
        except ValueError:
            logger.warn("Error executing query: %s." % query)
            logger.warn(traceback.format_exc())
            logger.warn("Headers: %s." % resp.headers)
            logger.warn("Data: %s." % resp.data)
            results = None
        # Add result to cache.
        if self.cache_enabled:
            self._add_result_to_cache(query, results)
        logger.debug("Processed Result {}".format(results))
        return results

    def _add_result_to_cache(self, query, result):
        self.cached_elements_fifo.append(query)
        self.cache[query] = result
        if len(self.cached_elements_fifo) > self.cache_maxsize:
            to_delete = self.cached_elements_fifo.pop(0)
            del self.cache[to_delete]


def main():
    sparql = Backend('filicudi', '8999', '/sparql')
    query = '''
    PREFIX fb: <http://rdf.freebase.com/ns/>
    SELECT DISTINCT ?x
    WHERE {
     ?s fb:type.object.name "Albert Einstein"@EN .
     ?s ?p ?o .
     FILTER regex(?p, "profession") .
     ?o fb:type.object.name ?x .
     FILTER (LANG(?x) = "en") }
    '''
    print(sparql.query(query))
    query = '''
        SELECT ?name WHERE {
        ?x <http://rdf.freebase.com/ns/type.object.name> ?name.
        FILTER (lang(?name) != "en")
        } LIMIT 100
    '''
    print(sparql.query(query))


if __name__ == '__main__':
    main()<|MERGE_RESOLUTION|>--- conflicted
+++ resolved
@@ -141,13 +141,8 @@
         if not retry:
             # By default, retry on 404 and 503 messages because
             # these seem to happen sometimes, but very rarely.
-<<<<<<< HEAD
-            retry = Retry(total=20, status_forcelist=[404, 503],
-                          backoff_factor=0.4)
-=======
             retry = Retry(total=10, status_forcelist=[404, 503],
                           backoff_factor=0.5)
->>>>>>> 858799ac
         self.connection_pool = HTTPConnectionPool(self.backend_host,
                                                   port=self.backend_port,
                                                   maxsize=pool_maxsize,
